<<<<<<< HEAD
from typing import Callable, List, Type
=======
from itertools import product
from typing import Callable, List, Optional, Tuple, Type
>>>>>>> 3398b1b9

import numpy as np
import pandas as pd
import pytest
from numpy.typing import ArrayLike

from napari_graph import DirectedGraph, UndirectedGraph
from napari_graph.base_graph import _EDGE_EMPTY_PTR, BaseGraph
from napari_graph.undirected_graph import _LL_UN_EDGE_POS, _UN_EDGE_SIZE


@pytest.mark.parametrize("n_prealloc_edges", [0, 2, 5])
def test_undirected_edge_addition(n_prealloc_edges: int) -> None:
    coords = pd.DataFrame(
        [
            [0, 2.5],
            [4, 2.5],
            [1, 0],
            [2, 3.5],
            [3, 0],
        ],
        columns=["y", "x"],
    )

    edges = [[0, 1], [1, 2], [2, 3], [3, 4], [0, 4]]

    graph = UndirectedGraph(
        coords=coords,
        n_edges=n_prealloc_edges,
    )
    graph.add_edges(edges)

    for node_idx, node_edges in zip(
        coords.index, graph.get_edges(coords.index)
    ):
        # checking if two edges per node and connecting only two nodes
        assert node_edges.shape == (2, 2)

        # checking if the given index is the source
        assert np.all(node_edges[:, 0] == node_idx)

        # checking if the edges are corrected
        for edge in node_edges:
            assert sorted(edge) in edges


@pytest.mark.parametrize("n_prealloc_edges", [0, 2, 5])
def test_directed_edge_addition(n_prealloc_edges: int) -> None:
    coords = pd.DataFrame(
        [
            [0, 2.5],
            [4, 2.5],
            [1, 0],
            [2, 3.5],
            [3, 0],
        ],
        columns=["y", "x"],
    )

    edges = np.asarray([[0, 1], [1, 2], [2, 3], [3, 4], [4, 0]])

    graph = DirectedGraph(
        coords=coords,
        n_edges=n_prealloc_edges,
    )
    graph.add_edges(edges)

    source_edges = np.asarray(graph.get_source_edges(coords.index))
    target_edges = np.asarray(
        graph.get_target_edges(np.roll(coords.index, -1))
    )
    assert np.all(source_edges == edges[:, np.newaxis, :])
    assert np.all(target_edges == edges[:, np.newaxis, :])


@pytest.mark.parametrize("n_prealloc_nodes", [0, 3, 6, 12])
def test_node_addition(n_prealloc_nodes: int) -> None:
    size = 6
    ndim = 3

    indices = np.random.choice(range(100), size=size, replace=False)
    coords = np.random.randn(size, ndim)

    graph = DirectedGraph(ndim=ndim, n_nodes=n_prealloc_nodes)
    for i in range(size):
        graph.add_nodes(indices[i], coords[i])
        assert len(graph) == i + 1

    np.testing.assert_allclose(graph._coords[: len(graph)], coords)
    np.testing.assert_array_equal(graph._buffer2world[: len(graph)], indices)
    np.testing.assert_array_equal(
        graph._map_world2buffer(indices), range(size)
    )


@pytest.mark.parametrize(
    "graph_type,ndim",
    product([UndirectedGraph, DirectedGraph], [None, 2, 3]),
)
def test_empty_graph(graph_type: Type[BaseGraph], ndim: Optional[int]) -> None:
    _ = graph_type(ndim=ndim)


class TestGraph:
    _GRAPH_CLASS: Type[BaseGraph] = ...
    __test__ = False  # ignored for testing
    _index_shift = 0  # shift used to test special indexing

    def setup_method(self, method: Callable) -> None:
        self.coords = pd.DataFrame(
            [
                [0, 2.5],
                [4, 2.5],
                [1, 0],
                [2, 3.5],
                [3, 0],
            ],
            index=np.arange(5) + self._index_shift,
            columns=["y", "x"],
        )

        self.edges = (
            np.asarray([[0, 1], [1, 2], [2, 3], [3, 4], [4, 0]], dtype=int)
            + self._index_shift
        )

        self.graph = self._GRAPH_CLASS(
            edges=self.edges,
            coords=self.coords,
        )

    @staticmethod
    def contains(edge: ArrayLike, edges: List[ArrayLike]) -> bool:
        return any(
            np.allclose(e, edge) if len(e) > 0 else False for e in edges
        )

    def teardown_method(self, method: Callable) -> None:
        self.edges, self.coords, self.graph = None, None, None

    def test_edge_buffers(self) -> None:
        # testing buffer correctness on a non-trivial case when a node was removed
        node_id = 3 + self._index_shift
        self.graph.remove_node(node_id)

        valid_edges = np.logical_not(np.any(self.edges == node_id, axis=1))

        expected_edges = self.edges[valid_edges, :]
        (expected_indices,) = np.nonzero(valid_edges)
        expected_indices *= (
            self.graph._EDGE_SIZE * self.graph._EDGE_DUPLICATION
        )

        indices, edges = self.graph.get_edges_buffers()

        assert np.allclose(expected_indices, indices)
        assert np.allclose(expected_edges, edges)


class TestDirectedGraph(TestGraph):
    _GRAPH_CLASS = DirectedGraph
    __test__ = True

    def test_edge_removal(self) -> None:
        edge = np.asarray([0, 1]) + self._index_shift
        self.graph.remove_edges(edge)
        assert self.graph.n_edges == 4
        assert self.graph.n_empty_edges == 1
        assert not self.contains(edge, self.graph.get_source_edges())
        assert not self.contains(np.flip(edge), self.graph.get_target_edges())

        edges = np.asarray([[1, 2], [2, 3]]) + self._index_shift
        self.graph.remove_edges(edges)
        assert self.graph.n_edges == 2
        assert self.graph.n_empty_edges == 3
        assert not self.contains(edges[0], self.graph.get_source_edges())
        assert not self.contains(edges[1], self.graph.get_source_edges())

        assert self.graph.n_allocated_edges == 5

    def test_node_removal(self) -> None:
        nodes = np.asarray([3, 4, 1]) + self._index_shift
        original_size = len(self.graph)

        for i in range(len(nodes)):
            node = nodes[i]
            self.graph.remove_node(node)

            for edge in self.graph.get_source_edges():
                assert node not in edge

            for edge in self.graph.get_target_edges():
                assert node not in edge

            assert node not in self.graph.get_nodes()
            assert len(self.graph) == original_size - i - 1

    def test_edge_coordinates(self) -> None:
        coords = self.coords.loc[self.edges.ravel()].to_numpy()
        coords = coords.reshape(self.edges.shape + (-1,))

        source_edge_coords = np.concatenate(
            self.graph.get_source_edges(mode='coords'), axis=0
        )
        assert np.allclose(coords, source_edge_coords)

        target_edges_coords = np.concatenate(
            self.graph.get_target_edges(mode='coords'), axis=0
        )
        rolled_coords = np.roll(coords, shift=1, axis=0)
        assert np.allclose(rolled_coords, target_edges_coords)


class TestUndirectedGraph(TestGraph):
    _GRAPH_CLASS = UndirectedGraph
    __test__ = True

    def test_edge_removal(self) -> None:
        edge = np.asarray([0, 1]) + self._index_shift
        self.graph.remove_edges(edge)
        assert self.graph.n_edges == 4
        assert self.graph.n_empty_edges == 1
        assert not self.contains(edge, self.graph.get_edges())
        assert not self.contains(np.flip(edge), self.graph.get_edges())

        edges = np.asarray([[1, 2], [2, 3]]) + self._index_shift
        self.graph.remove_edges(edges)
        assert self.graph.n_edges == 2
        assert self.graph.n_empty_edges == 3
        assert not self.contains(edges[0], self.graph.get_edges())
        assert not self.contains(edges[1], self.graph.get_edges())

        assert self.graph.n_allocated_edges == 5

        self.assert_empty_linked_list_pairs_are_neighbors()

    def test_node_removal(self) -> None:
        nodes = np.asarray([3, 4, 1]) + self._index_shift
        original_size = len(self.graph)

        for i in range(len(nodes)):
            node = nodes[i]
            self.graph.remove_node(node)

            for edge in self.graph.get_edges():
                assert node not in edge

            assert node not in self.graph.get_nodes()
            assert len(self.graph) == original_size - i - 1

        self.assert_empty_linked_list_pairs_are_neighbors()

    def test_edge_coordinates(self) -> None:
        edge_coords = self.graph.get_edges(mode='coords')

        for node, coords in zip(self.graph.get_nodes(), edge_coords):
            for i, edge in enumerate(self.graph.get_edges(node)):
                assert np.allclose(
                    self.coords.loc[edge, ["y", "x"]].to_numpy(), coords[i]
                )

    def assert_empty_linked_list_pairs_are_neighbors(self) -> None:
        # testing if empty edges linked list pairs are neighbors
        empty_idx = self.graph._empty_edge_idx
        while empty_idx != _EDGE_EMPTY_PTR:
            next_empty_idx = self.graph._edges_buffer[
                empty_idx * _UN_EDGE_SIZE + _LL_UN_EDGE_POS
            ]
            assert empty_idx + 1 == next_empty_idx
            # skipping one
            empty_idx = self.graph._edges_buffer[
                next_empty_idx * _UN_EDGE_SIZE + _LL_UN_EDGE_POS
            ]


class NonSpatialMixin:
    def setup_method(self, method: Callable) -> None:
        self.edges = (
            np.asarray([[0, 1], [1, 2], [2, 3], [3, 4], [4, 0]], dtype=int)
            + self._index_shift
        )

        self.graph = self._GRAPH_CLASS(edges=self.edges)

    def test_edge_coordinates(self) -> None:
        pytest.skip("Non-spatial graph has no coordinates.")


class TestNonSpatialDirectedGraph(NonSpatialMixin, TestDirectedGraph):
    pass


class TestNonSpatialUnirectedGraph(NonSpatialMixin, TestUndirectedGraph):
    pass


class TestDirectedGraphSpecialIndex(TestDirectedGraph):
    _index_shift = 10


class TestUndirectedGraphSpecialIndex(TestUndirectedGraph):
    _index_shift = 10<|MERGE_RESOLUTION|>--- conflicted
+++ resolved
@@ -1,9 +1,7 @@
-<<<<<<< HEAD
-from typing import Callable, List, Type
-=======
+
 from itertools import product
-from typing import Callable, List, Optional, Tuple, Type
->>>>>>> 3398b1b9
+from typing import Callable, List, Optional, Type
+
 
 import numpy as np
 import pandas as pd

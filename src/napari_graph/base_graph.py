from abc import abstractmethod
from typing import Callable, List, Optional, Tuple, Union

import numpy as np
import pandas as pd
from numba import njit, typed
from numba.core import types
from numpy.typing import ArrayLike

"""
_NODE_EMPTY_PTR is used to fill the values of uninitialized/empty/removed nodes
"""
_NODE_EMPTY_PTR = -1

"""
_EDGE_EMPTY_PTR is used to fill the values of uninitialized/empty/removed edges
"""
_EDGE_EMPTY_PTR = -1


@njit(inline='always')
def _remove_edge(
    src_node: int,
    tgt_node: int,
    empty_idx: int,
    edges_buffer: np.ndarray,
    node2edges: np.ndarray,
    edge_size: int,
    ll_edge_pos: int,
) -> int:
    """Generic function to remove directed or undirected nodes.

    An additional removal of the target edges linked list is necessary for
    directed edges.

    Parameters
    ----------
    src_node : int
        Source node buffer index.
    tgt_node : int
        Target node buffer index.
    empty_idx : int
        First index of empty edges linked list.
    edges_buffer : np.ndarray
        Buffer of edges data.
    node2edges : np.ndarray
        Mapping from node indices to edge buffer indices -- head of edges linked list.
    edge_size : int
        Size of the edges on the buffer. It should be inlined when compiled.
    ll_edge_pos : int
        Position (shift) of the edge linked list on the edge buffer. It should
        be inlined when compiled.

    Returns
    -------
    int
        New first index of empty edges linked list.
    """

    idx = node2edges[src_node]
    prev_buffer_idx = _EDGE_EMPTY_PTR

    # safe guard against a corrupted buffer causing an infite loop
    for _ in range(edges_buffer.shape[0] // edge_size):
        if idx == _EDGE_EMPTY_PTR:
            raise ValueError("Could not find/remove edge.")

        buffer_idx = idx * edge_size
        next_edge_idx = edges_buffer[buffer_idx + ll_edge_pos]

        # edge found
        if edges_buffer[buffer_idx + 1] == tgt_node:
            # skipping found edge from linked list
            if prev_buffer_idx == _EDGE_EMPTY_PTR:
                node2edges[src_node] = next_edge_idx
            else:
                edges_buffer[prev_buffer_idx + ll_edge_pos] = next_edge_idx

            # clean up not necessary but good practice
            edges_buffer[buffer_idx : buffer_idx + edge_size] = _EDGE_EMPTY_PTR
            edges_buffer[buffer_idx + ll_edge_pos] = empty_idx

            break

        # moving to next edge
        idx = next_edge_idx
        prev_buffer_idx = buffer_idx
    else:
        raise ValueError(
            "Infinite loop detected at edge removal, edges buffer must be corrupted."
        )

    return idx


@njit(inline='always')
def _iterate_edges(
    edge_ptr_indices: np.ndarray,
    edges_buffer: np.ndarray,
    edge_size: int,
    ll_edge_pos: int,
) -> typed.List:
    """Iterate over the edges linked lists given their starting edges.

    It returns list of multiplicity 2, where each pair is an edge.

    Parameters
    ----------
    edge_ptr_indices : np.ndarray
        Array of starting indices.
    edges_buffer : np.ndarray
        Edges buffer.
    edge_size : int
        Size of the edges on the buffer. It should be inlined when compiled.
    ll_edge_pos : int
        Position (shift) of the edge linked list on the edge buffer. It should
        be inlined when compiled.

    Returns
    -------
    typed.List
        List of lists edges, adjacent nodes are at indices (k, k+1) such that k
        is even.
    """
    edges_list = typed.List()

    for idx in edge_ptr_indices:
        edges = typed.List.empty_list(types.int64)
        edges_list.append(edges)

        while idx != _EDGE_EMPTY_PTR:
            buffer_idx = idx * edge_size
            edges.append(edges_buffer[buffer_idx])  # src
            edges.append(edges_buffer[buffer_idx + 1])  # tgt
            idx = edges_buffer[buffer_idx + ll_edge_pos]

    return edges_list


@njit
def _update_world2buffer(
    world2buffer: typed.Dict,
    world_idx: np.ndarray,
    buffer_idx: np.ndarray,
) -> None:
    """Updates `world_idx` (keys) and `buffer_idx` (values) to `world2buffer` mapping."""
    for w, b in zip(world_idx, buffer_idx):
        world2buffer[w] = b


@njit
def _vmap_world2buffer(
    world2buffer: typed.Dict, world_idx: np.ndarray
) -> typed.Dict:
    """Maps world indices to buffer indices."""
    buffer_idx = np.empty(world_idx.shape[0], dtype=types.int64)
    for i in range(world_idx.shape[0]):
        buffer_idx[i] = world2buffer[world_idx[i]]
    return buffer_idx


class BaseGraph:
    """Abstract base graph class.

    Parameters
    ----------
    edges : ArrayLike
        Nx2 array of pair of nodes (edges).
    coords :
        Optional array of spatial coordinates of nodes.
    ndim : int
        Number of spatial dimensions of graph.
    n_nodes : int
        Optional number of nodes to pre-allocate in the graph.
    n_edges : int
        Optional number of edges to pre-allocate in the graph.
    """

    # abstract constants
    _EDGE_DUPLICATION: int = ...
    _EDGE_SIZE: int = ...
    _LL_EDGE_POS: int = ...

    # allocation constants
    _ALLOC_MULTIPLIER = 1.1
    _ALLOC_MIN = 25

    def __init__(
        self,
        edges: ArrayLike = (),
        coords: Optional[Union[pd.DataFrame, ArrayLike]] = None,
        ndim: Optional[int] = None,
        n_nodes: Optional[int] = None,
        n_edges: Optional[int] = None,
    ):
        # validate nodes
        if coords is not None:
            if not isinstance(coords, pd.DataFrame):
                coords = pd.DataFrame(coords)
            if not np.issubdtype(coords.index.dtype, np.integer):
                raise ValueError(
                    f"The index of `coords` (data type: {coords.index.dtype}) must be an integer."
                )

            # validate nodes: ndim
            if len(coords.index) > 0:
                if ndim is not None:
                    if ndim != len(coords.columns):
                        raise ValueError(
                            f"`ndim` ({ndim}) does not match the number of columns in `coords` ({len(coords.columns)})."
                        )
                else:
                    ndim = len(coords.columns)

            # validate nodes: n_nodes
            if n_nodes is not None:
                if n_nodes < len(coords.index):
                    raise ValueError(
                        f"`n_nodes` ({n_nodes}) must be greater or equal than `coords` length ({len(coords.index)})."
                    )
            else:
                n_nodes = len(coords.index)

        # initialize nodes
        if n_nodes is None:
            n_nodes = self._ALLOC_MIN
        self._init_node_buffers(n_nodes)

        if ndim is not None:
            self._coords = np.empty((n_nodes, ndim), dtype=np.float32)
        else:
            self._coords = None

        if coords is not None:
            assert self._coords is not None
            self.add_nodes(coords.index, coords)

        # validate edges
        edges = np.asarray(edges)
        if len(edges) > 0:
            if edges.ndim != 2:
                raise ValueError(
                    f"`edges` ({edges.ndim} dimensions) must have 2 dimensions."
                )
            if edges.shape[1] != 2:
                raise ValueError(
                    f"`edges` (shape: {edges.shape}) must have shape E x 2."
                )

        # validate edges: n_edges
        if n_edges is not None:
            if n_edges < len(edges):
                raise ValueError(
                    f"`n_edges` ({n_edges}) must be greater or equal than `edges` length ({len(edges)}."
                )
        else:
            n_edges = len(edges)

        # initialize edges
        self._init_edge_buffers(n_edges)
        if len(edges) > 0:
            if coords is None:
                self.add_nodes(np.unique(edges))
            self.add_edges(edges)

    def _init_node_buffers(self, n_nodes: int) -> None:
        self._empty_nodes: List[int] = list(reversed(range(n_nodes)))
        self._node2edges = np.full(
            n_nodes, fill_value=_EDGE_EMPTY_PTR, dtype=int
        )
        self._world2buffer = typed.Dict.empty(types.int64, types.int64)
        self._buffer2world = np.full(
            n_nodes, fill_value=_NODE_EMPTY_PTR, dtype=int
        )

    def _init_edge_buffers(self, n_edges: int) -> None:
        self._empty_edge_idx = 0 if n_edges > 0 else _EDGE_EMPTY_PTR
        self._n_edges = 0
        self._edges_buffer = np.full(
            n_edges * self._EDGE_DUPLICATION * self._EDGE_SIZE,
            fill_value=_EDGE_EMPTY_PTR,
            dtype=int,
        )
        self._edges_buffer[
            self._LL_EDGE_POS : -self._EDGE_SIZE : self._EDGE_SIZE
        ] = np.arange(1, self._EDGE_DUPLICATION * n_edges)

    @property
    def ndim(self) -> int:
        return self._coords.shape[1]

    @property
    def n_nodes(self) -> int:
        """Number of nodes in use."""
        return self.n_allocated_nodes - self.n_empty_nodes

    @property
    def n_allocated_nodes(self) -> int:
        """Number of total allocated nodes."""
        return len(self._buffer2world)

    @property
    def n_empty_nodes(self) -> int:
        """Number of nodes allocated but not used."""
        return len(self._empty_nodes)

    def get_nodes(self) -> np.ndarray:
        """Indices of graph nodes."""
        return self._buffer2world[self._buffer2world != _NODE_EMPTY_PTR]

    def get_coordinates(
        self, node_indices: Optional[ArrayLike] = None
    ) -> np.ndarray:
        """Coordinates of the given nodes.

        If none is provided it returns the coordinates of every node.
        """
        if self._coords is None:
            raise ValueError(
                "`get_coordinates` is only available for spatial graphs."
            )

        node_indices = self._validate_nodes(node_indices)
        node_indices = self._map_world2buffer(node_indices)
        return self._coords[node_indices]

    def _realloc_nodes_buffers(self, size: int) -> None:
        """Rellocs the nodes buffers and copies existing data.

        NOTE: Currently, only increasing the buffers' size is implemented.

        Parameters
        ----------
        size : int
            New buffer size.
        """
        prev_size = self.n_allocated_nodes
        size_diff = size - prev_size

        if size_diff < 0:
            raise NotImplementedError(
                "Node buffers size decrease not implemented."
            )

        elif size_diff == 0:
            raise ValueError("Tried to realloc to current buffer size.")

        if self._coords is not None:
            self._coords.resize(
                (size, self._coords.shape[1]), refcheck=False
            )  # zero-filled

        self._node2edges = np.append(
            self._node2edges,
            np.full(size_diff, fill_value=_EDGE_EMPTY_PTR, dtype=int),
        )
        self._buffer2world = np.append(
            self._buffer2world,
            np.full(size_diff, fill_value=_NODE_EMPTY_PTR, dtype=int),
        )
        self._empty_nodes = list(reversed(range(prev_size, size)))

    def add_nodes(
        self,
        indices: ArrayLike,
        coords: Optional[ArrayLike] = None,
    ) -> None:
        """Adds node to graph.

        Parameters
        ----------
        index : int
            Node index.
        coords : np.ndarray
            Node coordinates, optional for non-spatial graph.
        """
        indices = np.atleast_1d(indices)
        if indices.ndim > 1:
            raise ValueError(
                f"`indices` must be 1-dimensional. Found {indices.ndim}."
            )

        if (self._coords is None) != (coords is None):
            if coords is None:
                raise ValueError(
                    "`coords` must be provided for spatial graphs."
                )
            else:
                raise ValueError(
                    "`coords` cannot be provided for non spatial graphs."
                )

        if self.n_empty_nodes < len(indices):
            self._realloc_nodes_buffers(
                self._get_alloc_size(self.n_nodes + len(indices))
            )

        # flipping since _empty_nodes is a stack
        buffer_indices = np.flip(self._empty_nodes[-len(indices) :])

        if self._coords is not None:
            coords = np.atleast_2d(coords)
            self._coords[buffer_indices] = coords

        self._empty_nodes = self._empty_nodes[: -len(indices)]
        _update_world2buffer(self._world2buffer, indices, buffer_indices)
        self._buffer2world[buffer_indices] = indices

    def _get_alloc_size(self, size: int) -> int:
        return int(max(size * self._ALLOC_MULTIPLIER, self._ALLOC_MIN))

    def remove_node(self, index: int, is_buffer_domain: bool = False) -> None:
        """Remove node of given `index`, by default it's the world index.

        Parameters
        ----------
        index : int
            node index
        is_buffer_domain : bool, optional
            indicates if the index in on the buffer domain, by default False
        """
        if is_buffer_domain:
            index = self._buffer2world[index]
        buffer_index = self._world2buffer.pop(index)
        self._remove_incident_edges(buffer_index)
        self._buffer2world[buffer_index] = _NODE_EMPTY_PTR
        self._empty_nodes.append(buffer_index)

    @abstractmethod
    def _remove_incident_edges(self, node_buffer_index: int) -> None:
        """Abstract method, removes node at given buffer index."""
        raise NotImplementedError

    def _realloc_edges_buffers(self, n_edges: int) -> None:
        """Reallocs the edges buffer and copies existing data.

        NOTE: Currently, only increasing the buffers' size is implemented.

        Parameters
        ----------
        n_edges : int
            New number of edges.
        """

        # augmenting size to match dummy edges
        size = n_edges * self._EDGE_DUPLICATION
        prev_size = self.n_allocated_edges * self._EDGE_DUPLICATION
        diff_size = size - prev_size

        if diff_size < 0:
            raise NotImplementedError(
                "Edge buffer size decrease not implemented."
            )
        elif diff_size == 0:
            raise ValueError(
                f"Tried to realloc to current buffer size ({self.n_allocated_edges})."
            )

        prev_buffer_size = len(self._edges_buffer)

        self._edges_buffer = np.append(
            self._edges_buffer,
            np.full(
                diff_size * self._EDGE_SIZE,
                fill_value=_EDGE_EMPTY_PTR,
                dtype=int,
            ),
        )

        # fills empty edges ptr
        self._edges_buffer[
            prev_buffer_size
            + self._LL_EDGE_POS : -self._EDGE_SIZE : self._EDGE_SIZE
        ] = np.arange(prev_size + 1, size)

        # appends existing empty edges linked list to the end of the new list
        self._edges_buffer[
            self._LL_EDGE_POS - self._EDGE_SIZE
        ] = self._empty_edge_idx
        self._empty_edge_idx = prev_size

    @property
    def n_allocated_edges(self) -> int:
        """Number of total allocated edges."""
        return len(self._edges_buffer) // (
            self._EDGE_DUPLICATION * self._EDGE_SIZE
        )

    @property
    def n_empty_edges(self) -> int:
        """Number of allocated edges but not used."""
        return self.n_allocated_edges - self.n_edges

    @property
    def n_edges(self) -> int:
        """Number of edges in use."""
        return self._n_edges

    def _validate_nodes(
        self, node_indices: Optional[ArrayLike] = None
    ) -> np.ndarray:
        """Converts and validates the nodes indices."""

        # NOTE: maybe the nodes could be mappend inside this function
        if node_indices is None:
            return self.get_nodes()

        node_indices = np.atleast_1d(node_indices)

        if not np.issubdtype(node_indices.dtype, np.integer):
            raise ValueError(
                f"Node indices must be integer. Found {node_indices.dtype}."
            )

        if node_indices.ndim != 1:
            raise ValueError(
                "Node indices must be 1-dimensional. "
                f"Found {node_indices.ndim}-dimensional."
            )

        return node_indices

    def _validate_edges(self, edges: ArrayLike) -> np.ndarray:
        """Converts and validates the edges."""
        edges = np.atleast_2d(edges)

        if not np.issubdtype(edges.dtype, np.integer):
            raise ValueError(f"Edges must be integer. Found {edges.dtype}.")

        if edges.ndim != 2:
            raise ValueError(
                "Edges must be 1- or 2-dimensional. "
                f"Found {edges.ndim}-dimensional."
            )

        if edges.shape[1] != 2:
            raise ValueError(
                f"Edges must be a sequence of length 2 arrays. "
                f"Found length {edges.shape[1]}"
            )

        return edges

    @abstractmethod
    def _add_edges(self, edges: np.ndarray) -> None:
        """Abstract method.

        Requires different implementation for undirected and directed graphs.
        """
        raise NotImplementedError

    def add_edges(self, edges: ArrayLike) -> None:
        """Add edges into the graph.

        TODO : add parameter for edges features

        Parameters
        ----------
        edges : ArrayLike
            A list of 2-dimensional tuples or an Nx2 array with a pair of
            node indices.
        """
        edges = self._validate_edges(edges)

        if self.n_empty_edges < len(edges):
            self._realloc_edges_buffers(
                self._get_alloc_size(self.n_edges + len(edges))
            )

        self._add_edges(self._map_world2buffer(edges))

    @abstractmethod
    def _remove_edges(self, edges: np.ndarray) -> None:
        raise NotImplementedError

    def remove_edges(self, edges: ArrayLike) -> None:
        """Remove edges from the graph.

        Parameters
        ----------
        edges : ArrayLike
            A list of 2-dimensional tuples or an Nx2 array with a pair of
            node indices.
        """
        edges = self._validate_edges(edges)
        edges = self._map_world2buffer(edges)
        self._remove_edges(edges)

    def _map_world2buffer(self, world_idx: np.ndarray) -> np.ndarray:
        """Flatten the world indices buffer maps into buffer coordinates.

        ... and reshape back to original space.
        """
        shape = world_idx.shape
        buffer_idx = _vmap_world2buffer(
            self._world2buffer, world_idx.reshape(-1)
        )
        return buffer_idx.reshape(shape)

    def _iterate_edges(
        self,
        node_world_indices: ArrayLike,
        node2edges: np.ndarray,
        iterate_edges_func: Callable[
            [np.ndarray, np.ndarray], List[np.ndarray]
        ],
    ) -> List[List]:
        """Helper function to iterate over edges and return buffer indices.

        Parameters
        ----------
        node_world_indices : ArrayLike
            Nodes world indices.
        node2edges : np.ndarray
            Mapping from node indices to edge buffer indices -- head of edges linked list.
        iterate_edges_func : [np.ndarray, np.ndarray] -> List[np.ndarray]
            Function that iterates the edges from `edges_ptr_indices` and
            `edges_buffer`.

        Returns
        -------
        List[List]
            List of Lists of length 2 * N_i, where N_i is the number of edges
            at the ith node.
        """
        node_world_indices = self._validate_nodes(node_world_indices)

        flat_edges = iterate_edges_func(
            node2edges[self._map_world2buffer(node_world_indices)],
            self._edges_buffer,
        )
        return flat_edges

    def _iterate_edges_generic(
        self,
        node_world_indices: ArrayLike,
        node2edges: np.ndarray,
        iterate_edges_func: Callable[
            [np.ndarray, np.ndarray], List[np.ndarray]
        ],
        mode: str,
    ) -> Union[List[np.ndarray], np.ndarray]:
        """Iterate over any kind of edges and return their world indices.

        Parameters
        ----------
        node_world_indices : ArrayLike
            Nodes world indices.
        node2edges : np.ndarray
            Mapping from node indices to edge buffer indices -- head of edges linked list.
        iterate_edges_func : [np.ndarray, np.ndarray] -> List[np.ndarray]
            Function that iterates the edges from `edges_ptr_indices` and
            `edges_buffer`.
        mode : str
            Type of data queried from the edges. For example, `indices` or
            `coords`.

        Returns
        -------
        List[np.ndarray]
            List of N_i x 2 x D arrays, where N_i is the number of edges at
            the ith node.  D is the dimensionality of `coords` when
            mode == `coords` and it's ignored when mode == `indices`.
        """
        if mode.lower() == 'coords' and self._coords is None:
            raise ValueError(
                "`coords` mode only available for spatial graphs."
            )

        flat_edges = self._iterate_edges(
            node_world_indices, node2edges, iterate_edges_func
        )

        if mode.lower() == 'indices':
            edges_data = [
                self._buffer2world[e].reshape(-1, 2)
                if len(e) > 0
                else np.empty((0, 2))
                for e in flat_edges
            ]
        elif mode.lower() == 'coords':
            ndim = self._coords.shape[1]
            edges_data = [
                self._coords[e].reshape(-1, 2, ndim)
                if len(e) > 0
                else np.empty((0, 2, ndim))
                for e in flat_edges
            ]
        # NOTE: here `mode` could also query the edges features.
        # Not implemented yet.
        else:
            modes = ('indices', 'coords')
            raise ValueError(
                f"Edge iteration mode not found. Received {mode}, "
                f"expected {modes}."
            )

        if len(edges_data) == 1:
            return edges_data[0]
        else:
            return edges_data

    @abstractmethod
    def get_edges(
        self, nodes: Optional[ArrayLike] = None, mode: str = 'indices'
    ) -> Union[List[np.ndarray], np.ndarray]:
        raise NotImplementedError

    def get_edges_buffers(
        self, is_buffer_domain: bool = False
    ) -> Tuple[np.ndarray, np.ndarray]:
        """Return valid edges in buffer or world domain.

        Return the indices (buffer domain) and the (source, target) values
        (world domain) of all valid edges.

        Undirected edges are not duplicated.

        This function is useful for loading the data for visualization.

        Parameters
        ----------
        is_buffer_domain : bool
            flag indicating if it should return `world` or `buffer` domain.

        Returns
        -------
        Tuple[np.ndarray, np.ndarray]
            Buffer indices (buffer domain) and (source, target) (world domain by default).
        """
        unique_edge_size = self._EDGE_SIZE * self._EDGE_DUPLICATION
        buffer_size = len(self._edges_buffer)
        indices = np.arange(0, buffer_size, unique_edge_size)

        # reshaping such that each row is (source id, target id, ...)
        buffer = self._edges_buffer.reshape((-1, unique_edge_size))
        edges = buffer[:, :2]  # (source, target)

        valid = edges[:, 0] != _EDGE_EMPTY_PTR

        indices = indices[valid]
        edges = edges[valid]
        if not is_buffer_domain:
            edges = self._buffer2world[edges]

        return indices, edges

    def __len__(self) -> int:
        """Number of nodes in use."""
        return self.n_nodes

<<<<<<< HEAD
    def initialized_buffer_mask(self) -> np.ndarray:
        """Compute mask of nodes that have already been initialized.

        Returns
        -------
        np.ndarray
            Boolean array of valid node, it has the same length the buffer.
        """
        return self._buffer2world != _NODE_EMPTY_PTR

    @property
    def coords_buffer(self) -> np.ndarray:
        """Returns the actual coordinates buffer. It's not a copy."""
        if self._coords is None:
            raise ValueError(
                "graph does not have a `coords` attribute. "
                "It is not a spatial graph."
            )
        return self._coords
=======
    def is_spatial(self) -> bool:
        """Returns wheter it's a spatial graph (has coordinates attribute)."""
        return self._coords is not None
>>>>>>> 74de8424
<|MERGE_RESOLUTION|>--- conflicted
+++ resolved
@@ -749,7 +749,6 @@
         """Number of nodes in use."""
         return self.n_nodes
 
-<<<<<<< HEAD
     def initialized_buffer_mask(self) -> np.ndarray:
         """Compute mask of nodes that have already been initialized.
 
@@ -769,8 +768,7 @@
                 "It is not a spatial graph."
             )
         return self._coords
-=======
+
     def is_spatial(self) -> bool:
         """Returns wheter it's a spatial graph (has coordinates attribute)."""
-        return self._coords is not None
->>>>>>> 74de8424
+        return self._coords is not None